<<<<<<< HEAD
# Ejemplo de Implementación de un Servicio de creación de catálgo de moda para búsqueda.
### MLPOS2 - CEIA - FIUBA

ML Models and something more Inc ofrece un servicio de creación de catálogo de productos de moda y de búsqueda avanzada sobre el mismo tanto por texto como por imágenes utilizando el modelo CLIP-ViT.
La implementación de ese servicio incluye:
- Apache Airflow:
  - Un DAG que obtiene datos de un repositorio público o de un repositorio local de productos de moda, realiza limpieza y feature engineering y guarda en un bucket s3://data los datos separados para entrenamiento y pruebas. MLflow hace seguimiento de este procesamiento.
  - Un DAG que realiza experimentos de fine-tuning del modelo CLIP con el dataset y se calculan métricas obtenidas. Se compara el nuevo modelo ajustado con el mejor modelo hasta ahora, y si es mejor, se reemplaza. Todo se lleva a cabo siendo registrado en MLflow.
- Un servicio REST permite crear repositorios / catálogos de productos.
- Un servicio GraphQL permite realizar llamadas de búsqueda por text<o o imágen.
- MinIO para almacenar los buckets.
- PostgreSQL para almacenar los catálogos de productos. (TBD)
- Aprendizaje federado y seguridad. (TBD según próxima clase)
- Orquestación del servicio en contenedores utilizando Docker.
=======
# Ejemplo de ambiente productivo
### MLOps1 - CEIA - FIUBA
Estructura de servicios para la implementación del proyecto final de MLOps1 - CEIA - FIUBA

Supongamos que trabajamos para **ML Models and something more Inc.**, la cual ofrece un servicio que proporciona modelos mediante una REST API. Internamente, tanto para realizar tareas de DataOps como de MLOps, la empresa cuenta con varios servicios que ayudan a ejecutar las acciones necesarias. También dispone de un Data Lake en S3, para este caso, simularemos un S3 utilizando MinIO.

Para simular esta empresa, utilizaremos Docker y, a través de Docker Compose, desplegaremos varios contenedores que representan distintos servicios en un entorno productivo.

Los servicios que contamos son:
- [Apache Airflow](https://airflow.apache.org/)
- [MLflow](https://mlflow.org/)
- API Rest para servir modelos ([FastAPI](https://fastapi.tiangolo.com/))
- [MinIO](https://min.io/)
- Base de datos relacional [PostgreSQL](https://www.postgresql.org/)
- Base de dato key-value [ValKey](https://valkey.io/) 

![Diagrama de servicios](final_assign.png)

Por defecto, cuando se inician los multi-contenedores, se crean los siguientes buckets:

- `s3://data`
- `s3://mlflow` (usada por MLflow para guardar los artefactos).

y las siguientes bases de datos:

- `mlflow_db` (usada por MLflow).
- `airflow` (usada por Airflow).

## Tarea a realizar

La tarea es implementar el modelo que desarrollaron en Aprendizaje de Máquina en este ambiente productivo. Para ello, pueden usar y crear los buckets y bases de datos que necesiten. Lo mínimo que deben realizar es:

- Un DAG en Apache Airflow. Puede ser cualquier tarea que se desee realizar, como entrenar el modelo, un proceso ETL, etc.
- Un experimento en MLflow de búsqueda de hiperparámetros.
- Servir el modelo implementado en AMq1 en el servicio de RESTAPI.
- Documentar (comentarios y docstring en scripts, notebooks, y asegurar que la documentación de FastAPI esté de acuerdo al modelo).

Desde **ML Models and something more Inc.** autorizan a extender los requisitos mínimos. También pueden utilizar nuevos servicios (por ejemplo, una base de datos no relacional, otro orquestador como MetaFlow, un servicio de API mediante NodeJs, etc.).

### Ejemplo 

El [branch `example_implementation`](https://github.com/facundolucianna/amq2-service-ml/tree/example_implementation) contiene un ejemplo de aplicación para guiarse. Se trata de una implementación de un modelo de clasificación utilizando los datos de [Heart Disease](https://archive.ics.uci.edu/dataset/45/heart+disease).

Además se cuenta con una implementación ejemplo de predicción en bache con una parte que funciona gran parte de local en [branch `batch-example`](https://github.com/facundolucianna/amq2-service-ml/tree/example_implementation)

## Instalación

1. Para poder levantar todos los servicios, primero instala [Docker](https://docs.docker.com/engine/install/) en tu computadora (o en el servidor que desees usar).
2. Clona este repositorio.
3. Crea las carpetas `airflow/config`, `airflow/dags`, `airflow/logs`, `airflow/plugins`, `airflow/logs`.
4. Si estás en Linux o MacOS, en el archivo `.env`, reemplaza `AIRFLOW_UID` por el de tu usuario o alguno que consideres oportuno (para encontrar el UID, usa el comando `id -u <username>`). De lo contrario, Airflow dejará sus carpetas internas como root y no podrás subir DAGs (en `airflow/dags`) o plugins, etc.
5. En la carpeta raíz de este repositorio, ejecuta:

```bash
docker compose --profile all up
```

6. Una vez que todos los servicios estén funcionando (verifica con el comando `docker ps -a` que todos los servicios estén healthy o revisa en Docker Desktop), podrás acceder a los diferentes servicios mediante:
   - Apache Airflow: http://localhost:8080
   - MLflow: http://localhost:5001
   - MinIO: http://localhost:9001 (ventana de administración de Buckets)
   - API: http://localhost:8800/
   - Documentación de la API: http://localhost:8800/docs

Si estás usando un servidor externo a tu computadora de trabajo, reemplaza `localhost` por su IP (puede ser una privada si tu servidor está en tu LAN o una IP pública si no; revisa firewalls u otras reglas que eviten las conexiones).

Todos los puertos u otras configuraciones se pueden modificar en el archivo `.env`. Se invita a jugar y romper para aprender; siempre puedes volver a clonar este repositorio.

## Apagar los servicios

Estos servicios ocupan cierta cantidad de memoria RAM y procesamiento, por lo que cuando no se están utilizando, se recomienda detenerlos. Para hacerlo, ejecuta el siguiente comando:

```bash
docker compose --profile all down
```

Si deseas no solo detenerlos, sino también eliminar toda la infraestructura (liberando espacio en disco), utiliza el siguiente comando:

```bash
docker compose down --rmi all --volumes
```

Nota: Si haces esto, perderás todo en los buckets y bases de datos.

## Aspectos específicos de Airflow

### Variables de entorno
Airflow ofrece una amplia gama de opciones de configuración. En el archivo `docker-compose.yaml`, dentro de `x-airflow-common`, se encuentran variables de entorno que pueden modificarse para ajustar la configuración de Airflow. Pueden añadirse [otras variables](https://airflow.apache.org/docs/apache-airflow/stable/configurations-ref.html).

### Uso de ejecutores externos
Actualmente, para este caso, Airflow utiliza un ejecutor [celery](https://airflow.apache.org/docs/apache-airflow/stable/core-concepts/executor/celery.html), lo que significa que las tareas se ejecutan en otro contenedor. 

### Uso de la CLI de Airflow

Si necesitan depurar Apache Airflow, pueden utilizar la CLI de Apache Airflow de la siguiente manera:

```bash
docker compose --profile all --profile debug up
```

Una vez que el contenedor esté en funcionamiento, pueden utilizar la CLI de Airflow de la siguiente manera, 
por ejemplo, para ver la configuración:

```bash
docker-compose run airflow-cli config list      
```

Para obtener más información sobre el comando, pueden consultar [aqui](https://airflow.apache.org/docs/apache-airflow/stable/cli-and-env-variables-ref.html).

### Variables y Conexiones

Si desean agregar variables para accederlas en los DAGs, pueden hacerlo en `secrets/variables.yaml`. Para obtener más [información](https://airflow.apache.org/docs/apache-airflow/stable/core-concepts/variables.html), 
consulten la documentación.

Si desean agregar conexiones en Airflow, pueden hacerlo en `secrets/connections.yaml`. También es posible agregarlas mediante la interfaz de usuario (UI), pero estas no persistirán si se borra todo. Por otro lado, cualquier conexión guardada en `secrets/connections.yaml` no aparecerá en la UI, aunque eso no significa que no exista. Consulten la documentación para obtener más 
[información](https://airflow.apache.org/docs/apache-airflow/stable/authoring-and-scheduling/connections.html).

## Conexión con los buckets

Dado que no estamos utilizando Amazon S3, sino una implementación local de los mismos mediante MinIO, es necesario modificar las variables de entorno para conectar con el servicio de MinIO. Las variables de entorno son las siguientes:

```bash
AWS_ACCESS_KEY_ID=minio   
AWS_SECRET_ACCESS_KEY=minio123 
AWS_ENDPOINT_URL_S3=http://localhost:90000
```

MLflow también tiene una variable de entorno que afecta su conexión a los buckets:

```bash
MLFLOW_S3_ENDPOINT_URL=http://localhost:9000
```
Asegúrate de establecer estas variables de entorno antes de ejecutar tu notebook o scripts en tu máquina o en cualquier otro lugar. Si estás utilizando un servidor externo a tu computadora de trabajo, reemplaza localhost por su dirección IP.

Al hacer esto, podrás utilizar `boto3`, `awswrangler`, etc., en Python con estos buckets, o `awscli` en la consola.

Si tienes acceso a AWS S3, ten mucho cuidado de no reemplazar tus credenciales de AWS. Si usas las variables de entorno, no tendrás problemas.

## Valkey

La base de datos Valkey es usada por Apache Airflow para su funcionamiento. Tal como está configurado ahora no esta expuesto el puerto para poder ser usado externamente. Se puede modificar el archivo `docker-compose.yaml` para habilitaro.

## Pull Request

Este repositorio está abierto para que realicen sus propios Pull Requests y así contribuir a mejorarlo. Si desean realizar alguna modificación, **¡son bienvenidos!** También se pueden crear nuevos entornos productivos para aumentar la variedad de implementaciones, idealmente en diferentes `branches`. Algunas ideas que se me ocurren que podrían implementar son:

- Reemplazar Airflow y MLflow con [Metaflow](https://metaflow.org/) o [Kubeflow](https://www.kubeflow.org).
- Reemplazar MLflow con [Seldon-Core](https://github.com/SeldonIO/seldon-core).
- Agregar un servicio de tableros como, por ejemplo, [Grafana](https://grafana.com).


## Actualizaciones

Para utilizar este repositorio y cargar datos del dataset `ashraq/fashion-product-images-small`, se puede ejecutar el siguiente comando:

```bash
poetry run python src/data/dataset_loader.py
```

Este script realiza las siguientes tareas:

- Descarga un conjunto de imágenes del dataset desde Hugging Face.
- Guarda las imágenes en un bucket S3 utilizando MinIO como almacenamiento.
- Genera un índice en PostgreSQL, preservando las columnas originales del dataset y agregando campos adicionales de metadatos.

---

### Verificar los datos indexados en PostgreSQL

Una vez ejecutado el script, se puede consultar el índice generado en PostgreSQL con:

```bash
psql -h localhost -p 15432 -U airflow -d airflow
```

Y luego ejecutar la siguiente consulta SQL:

```sql
SELECT * FROM fashion_files LIMIT 5;
```

---

### Instalación de `psql` en macOS

Para poder ejecutar `psql`, es necesario tenerlo instalado. En macOS, se puede instalar con:

```bash
brew install libpq
```

Como `libpq` es un paquete *keg-only*, no se agrega automáticamente al `PATH`. Para solucionarlo, se debe ejecutar:

```bash
echo 'export PATH="/opt/homebrew/opt/libpq/bin:$PATH"' >> ~/.zshrc
source ~/.zshrc
```

Verificá que haya quedado correctamente configurado con:

```bash
which psql
psql --version
```

La salida esperada debería ser similar a:

```
/opt/homebrew/opt/libpq/bin/psql
psql (PostgreSQL) 17.5
```

Con esto ya podés volver a ejecutar el comando `psql` y realizar consultas sobre la tabla `fashion_files`.

## API GraphQL

Este proyecto expone una API GraphQL desarrollada con **Strawberry** y **FastAPI**, que permite consultar los metadatos de los archivos indexados del dataset `ashraq/fashion-product-images-small`.

### 🔌 Consultar la API


Docker levantará la API en el puerto 8801:8801. Accediendo al endpoint `/graphql` se podrán ejecutar consultas usando la UI.

---

### 📋 Queries disponibles

#### 🔹 `allFiles`

Devuelve todos los registros indexados (limitado por defecto en el backend).

```graphql
{
  allFiles {
    id
    filename
    gender
    masterCategory
    baseColour
  }
}
```

---

#### 🔹 `filesByFilters(...)`

Consulta flexible con múltiples filtros opcionales y paginación:

**Parámetros disponibles:**
- `masterCategory` (String)
- `gender` (String)
- `baseColour` (String)
- `season` (String)
- `year` (String)
- `limit` (Int, por defecto: 50)
- `offset` (Int, por defecto: 0)

**Ejemplos:**

```graphql
{
  filesByFilters(gender: "Women", season: "Winter", limit: 10) {
    id
    filename
    productDisplayName
  }
}
```

---

### 📦 Campos disponibles en cada archivo (`FashionFile`)

- `id`
- `filename`
- `s3Path`
- `masterCategory`
- `subCategory`
- `articleType`
- `baseColour`
- `season`
- `year`
- `usage`
- `gender`
- `productDisplayName`
- `dataset`
- `created_at`

---

> 💡 Nota: los archivos físicos están almacenados en un bucket S3 (MinIO), y los campos representan metadatos extraídos al momento de la carga del dataset.
>>>>>>> be37c6d9
<|MERGE_RESOLUTION|>--- conflicted
+++ resolved
@@ -1,34 +1,32 @@
-<<<<<<< HEAD
 # Ejemplo de Implementación de un Servicio de creación de catálgo de moda para búsqueda.
+
 ### MLPOS2 - CEIA - FIUBA
 
-ML Models and something more Inc ofrece un servicio de creación de catálogo de productos de moda y de búsqueda avanzada sobre el mismo tanto por texto como por imágenes utilizando el modelo CLIP-ViT.
+Supongamos que trabajamos para **ML Models and something more Inc.**, la cual ofrece un servicio de creación de
+catálogo de productos de moda y de búsqueda avanzada sobre el mismo tanto por texto como por imágenes utilizando el
+modelo CLIP-ViT. Internamente, tanto para realizar tareas de DataOps como de MLOps, la empresa cuenta con varios
+servicios que ayudan a ejecutar las acciones necesarias. También dispone de un Data Lake en S3, para este caso,
+simularemos un S3 utilizando MinIO.
+
+Para simular esta empresa, utilizaremos Docker y, a través de Docker Compose, desplegaremos varios contenedores que
+representan distintos servicios en un entorno productivo.
+
 La implementación de ese servicio incluye:
-- Apache Airflow:
-  - Un DAG que obtiene datos de un repositorio público o de un repositorio local de productos de moda, realiza limpieza y feature engineering y guarda en un bucket s3://data los datos separados para entrenamiento y pruebas. MLflow hace seguimiento de este procesamiento.
-  - Un DAG que realiza experimentos de fine-tuning del modelo CLIP con el dataset y se calculan métricas obtenidas. Se compara el nuevo modelo ajustado con el mejor modelo hasta ahora, y si es mejor, se reemplaza. Todo se lleva a cabo siendo registrado en MLflow.
-- Un servicio REST permite crear repositorios / catálogos de productos.
-- Un servicio GraphQL permite realizar llamadas de búsqueda por text<o o imágen.
-- MinIO para almacenar los buckets.
-- PostgreSQL para almacenar los catálogos de productos. (TBD)
+
+- [Apache Airflow](https://airflow.apache.org/)
+    - Un DAG que obtiene datos de un repositorio público o de un repositorio local de productos de moda, realiza
+      limpieza y feature engineering y guarda en un bucket s3://data los datos separados para entrenamiento y pruebas.
+      MLflow hace seguimiento de este procesamiento.
+    - Un DAG que realiza experimentos de fine-tuning del modelo CLIP con el dataset y se calculan métricas obtenidas. Se
+      compara el nuevo modelo ajustado con el mejor modelo hasta ahora, y si es mejor, se reemplaza. Todo se lleva a
+      cabo siendo registrado en MLflow.
+- [MLflow](https://mlflow.org/)
+- GraphQL para realizar consultas de los productos disponibles y búsquedas por texto o imágen.
+- [MinIO](https://min.io/) para almacenar los buckets.
+- Base de datos relacional [PostgreSQL](https://www.postgresql.org/) para almacenar los productos.
+- Base de dato key-value [ValKey](https://valkey.io/)
 - Aprendizaje federado y seguridad. (TBD según próxima clase)
 - Orquestación del servicio en contenedores utilizando Docker.
-=======
-# Ejemplo de ambiente productivo
-### MLOps1 - CEIA - FIUBA
-Estructura de servicios para la implementación del proyecto final de MLOps1 - CEIA - FIUBA
-
-Supongamos que trabajamos para **ML Models and something more Inc.**, la cual ofrece un servicio que proporciona modelos mediante una REST API. Internamente, tanto para realizar tareas de DataOps como de MLOps, la empresa cuenta con varios servicios que ayudan a ejecutar las acciones necesarias. También dispone de un Data Lake en S3, para este caso, simularemos un S3 utilizando MinIO.
-
-Para simular esta empresa, utilizaremos Docker y, a través de Docker Compose, desplegaremos varios contenedores que representan distintos servicios en un entorno productivo.
-
-Los servicios que contamos son:
-- [Apache Airflow](https://airflow.apache.org/)
-- [MLflow](https://mlflow.org/)
-- API Rest para servir modelos ([FastAPI](https://fastapi.tiangolo.com/))
-- [MinIO](https://min.io/)
-- Base de datos relacional [PostgreSQL](https://www.postgresql.org/)
-- Base de dato key-value [ValKey](https://valkey.io/) 
 
 ![Diagrama de servicios](final_assign.png)
 
@@ -42,55 +40,46 @@
 - `mlflow_db` (usada por MLflow).
 - `airflow` (usada por Airflow).
 
-## Tarea a realizar
-
-La tarea es implementar el modelo que desarrollaron en Aprendizaje de Máquina en este ambiente productivo. Para ello, pueden usar y crear los buckets y bases de datos que necesiten. Lo mínimo que deben realizar es:
-
-- Un DAG en Apache Airflow. Puede ser cualquier tarea que se desee realizar, como entrenar el modelo, un proceso ETL, etc.
-- Un experimento en MLflow de búsqueda de hiperparámetros.
-- Servir el modelo implementado en AMq1 en el servicio de RESTAPI.
-- Documentar (comentarios y docstring en scripts, notebooks, y asegurar que la documentación de FastAPI esté de acuerdo al modelo).
-
-Desde **ML Models and something more Inc.** autorizan a extender los requisitos mínimos. También pueden utilizar nuevos servicios (por ejemplo, una base de datos no relacional, otro orquestador como MetaFlow, un servicio de API mediante NodeJs, etc.).
-
-### Ejemplo 
-
-El [branch `example_implementation`](https://github.com/facundolucianna/amq2-service-ml/tree/example_implementation) contiene un ejemplo de aplicación para guiarse. Se trata de una implementación de un modelo de clasificación utilizando los datos de [Heart Disease](https://archive.ics.uci.edu/dataset/45/heart+disease).
-
-Además se cuenta con una implementación ejemplo de predicción en bache con una parte que funciona gran parte de local en [branch `batch-example`](https://github.com/facundolucianna/amq2-service-ml/tree/example_implementation)
-
 ## Instalación
 
-1. Para poder levantar todos los servicios, primero instala [Docker](https://docs.docker.com/engine/install/) en tu computadora (o en el servidor que desees usar).
+1. Para poder levantar todos los servicios, primero instala [Docker](https://docs.docker.com/engine/install/) en tu
+   computadora (o en el servidor que desees usar).
 2. Clona este repositorio.
 3. Crea las carpetas `airflow/config`, `airflow/dags`, `airflow/logs`, `airflow/plugins`, `airflow/logs`.
-4. Si estás en Linux o MacOS, en el archivo `.env`, reemplaza `AIRFLOW_UID` por el de tu usuario o alguno que consideres oportuno (para encontrar el UID, usa el comando `id -u <username>`). De lo contrario, Airflow dejará sus carpetas internas como root y no podrás subir DAGs (en `airflow/dags`) o plugins, etc.
+4. Si estás en Linux o MacOS, en el archivo `.env`, reemplaza `AIRFLOW_UID` por el de tu usuario o alguno que consideres
+   oportuno (para encontrar el UID, usa el comando `id -u <username>`). De lo contrario, Airflow dejará sus carpetas
+   internas como root y no podrás subir DAGs (en `airflow/dags`) o plugins, etc.
 5. En la carpeta raíz de este repositorio, ejecuta:
 
 ```bash
 docker compose --profile all up
 ```
 
-6. Una vez que todos los servicios estén funcionando (verifica con el comando `docker ps -a` que todos los servicios estén healthy o revisa en Docker Desktop), podrás acceder a los diferentes servicios mediante:
-   - Apache Airflow: http://localhost:8080
-   - MLflow: http://localhost:5001
-   - MinIO: http://localhost:9001 (ventana de administración de Buckets)
-   - API: http://localhost:8800/
-   - Documentación de la API: http://localhost:8800/docs
-
-Si estás usando un servidor externo a tu computadora de trabajo, reemplaza `localhost` por su IP (puede ser una privada si tu servidor está en tu LAN o una IP pública si no; revisa firewalls u otras reglas que eviten las conexiones).
-
-Todos los puertos u otras configuraciones se pueden modificar en el archivo `.env`. Se invita a jugar y romper para aprender; siempre puedes volver a clonar este repositorio.
+6. Una vez que todos los servicios estén funcionando (verifica con el comando `docker ps -a` que todos los servicios
+   estén healthy o revisa en Docker Desktop), podrás acceder a los diferentes servicios mediante:
+    - Apache Airflow: http://localhost:8080
+    - MLflow: http://localhost:5001
+    - MinIO: http://localhost:9001 (ventana de administración de Buckets)
+    - API: http://localhost:8800/
+    - Documentación de la API: http://localhost:8800/docs
+
+Si estás usando un servidor externo a tu computadora de trabajo, reemplaza `localhost` por su IP (puede ser una privada
+si tu servidor está en tu LAN o una IP pública si no; revisa firewalls u otras reglas que eviten las conexiones).
+
+Todos los puertos u otras configuraciones se pueden modificar en el archivo `.env`. Se invita a jugar y romper para
+aprender; siempre puedes volver a clonar este repositorio.
 
 ## Apagar los servicios
 
-Estos servicios ocupan cierta cantidad de memoria RAM y procesamiento, por lo que cuando no se están utilizando, se recomienda detenerlos. Para hacerlo, ejecuta el siguiente comando:
+Estos servicios ocupan cierta cantidad de memoria RAM y procesamiento, por lo que cuando no se están utilizando, se
+recomienda detenerlos. Para hacerlo, ejecuta el siguiente comando:
 
 ```bash
 docker compose --profile all down
 ```
 
-Si deseas no solo detenerlos, sino también eliminar toda la infraestructura (liberando espacio en disco), utiliza el siguiente comando:
+Si deseas no solo detenerlos, sino también eliminar toda la infraestructura (liberando espacio en disco), utiliza el
+siguiente comando:
 
 ```bash
 docker compose down --rmi all --volumes
@@ -101,10 +90,16 @@
 ## Aspectos específicos de Airflow
 
 ### Variables de entorno
-Airflow ofrece una amplia gama de opciones de configuración. En el archivo `docker-compose.yaml`, dentro de `x-airflow-common`, se encuentran variables de entorno que pueden modificarse para ajustar la configuración de Airflow. Pueden añadirse [otras variables](https://airflow.apache.org/docs/apache-airflow/stable/configurations-ref.html).
+
+Airflow ofrece una amplia gama de opciones de configuración. En el archivo `docker-compose.yaml`, dentro de
+`x-airflow-common`, se encuentran variables de entorno que pueden modificarse para ajustar la configuración de Airflow.
+Pueden añadirse [otras variables](https://airflow.apache.org/docs/apache-airflow/stable/configurations-ref.html).
 
 ### Uso de ejecutores externos
-Actualmente, para este caso, Airflow utiliza un ejecutor [celery](https://airflow.apache.org/docs/apache-airflow/stable/core-concepts/executor/celery.html), lo que significa que las tareas se ejecutan en otro contenedor. 
+
+Actualmente, para este caso, Airflow utiliza un
+ejecutor [celery](https://airflow.apache.org/docs/apache-airflow/stable/core-concepts/executor/celery.html), lo que
+significa que las tareas se ejecutan en otro contenedor.
 
 ### Uso de la CLI de Airflow
 
@@ -114,26 +109,32 @@
 docker compose --profile all --profile debug up
 ```
 
-Una vez que el contenedor esté en funcionamiento, pueden utilizar la CLI de Airflow de la siguiente manera, 
+Una vez que el contenedor esté en funcionamiento, pueden utilizar la CLI de Airflow de la siguiente manera,
 por ejemplo, para ver la configuración:
 
 ```bash
 docker-compose run airflow-cli config list      
 ```
 
-Para obtener más información sobre el comando, pueden consultar [aqui](https://airflow.apache.org/docs/apache-airflow/stable/cli-and-env-variables-ref.html).
+Para obtener más información sobre el comando, pueden
+consultar [aqui](https://airflow.apache.org/docs/apache-airflow/stable/cli-and-env-variables-ref.html).
 
 ### Variables y Conexiones
 
-Si desean agregar variables para accederlas en los DAGs, pueden hacerlo en `secrets/variables.yaml`. Para obtener más [información](https://airflow.apache.org/docs/apache-airflow/stable/core-concepts/variables.html), 
+Si desean agregar variables para accederlas en los DAGs, pueden hacerlo en `secrets/variables.yaml`. Para obtener
+más [información](https://airflow.apache.org/docs/apache-airflow/stable/core-concepts/variables.html),
 consulten la documentación.
 
-Si desean agregar conexiones en Airflow, pueden hacerlo en `secrets/connections.yaml`. También es posible agregarlas mediante la interfaz de usuario (UI), pero estas no persistirán si se borra todo. Por otro lado, cualquier conexión guardada en `secrets/connections.yaml` no aparecerá en la UI, aunque eso no significa que no exista. Consulten la documentación para obtener más 
+Si desean agregar conexiones en Airflow, pueden hacerlo en `secrets/connections.yaml`. También es posible agregarlas
+mediante la interfaz de usuario (UI), pero estas no persistirán si se borra todo. Por otro lado, cualquier conexión
+guardada en `secrets/connections.yaml` no aparecerá en la UI, aunque eso no significa que no exista. Consulten la
+documentación para obtener más
 [información](https://airflow.apache.org/docs/apache-airflow/stable/authoring-and-scheduling/connections.html).
 
 ## Conexión con los buckets
 
-Dado que no estamos utilizando Amazon S3, sino una implementación local de los mismos mediante MinIO, es necesario modificar las variables de entorno para conectar con el servicio de MinIO. Las variables de entorno son las siguientes:
+Dado que no estamos utilizando Amazon S3, sino una implementación local de los mismos mediante MinIO, es necesario
+modificar las variables de entorno para conectar con el servicio de MinIO. Las variables de entorno son las siguientes:
 
 ```bash
 AWS_ACCESS_KEY_ID=minio   
@@ -146,28 +147,37 @@
 ```bash
 MLFLOW_S3_ENDPOINT_URL=http://localhost:9000
 ```
-Asegúrate de establecer estas variables de entorno antes de ejecutar tu notebook o scripts en tu máquina o en cualquier otro lugar. Si estás utilizando un servidor externo a tu computadora de trabajo, reemplaza localhost por su dirección IP.
+
+Asegúrate de establecer estas variables de entorno antes de ejecutar tu notebook o scripts en tu máquina o en cualquier
+otro lugar. Si estás utilizando un servidor externo a tu computadora de trabajo, reemplaza localhost por su dirección
+IP.
 
 Al hacer esto, podrás utilizar `boto3`, `awswrangler`, etc., en Python con estos buckets, o `awscli` en la consola.
 
-Si tienes acceso a AWS S3, ten mucho cuidado de no reemplazar tus credenciales de AWS. Si usas las variables de entorno, no tendrás problemas.
+Si tienes acceso a AWS S3, ten mucho cuidado de no reemplazar tus credenciales de AWS. Si usas las variables de entorno,
+no tendrás problemas.
 
 ## Valkey
 
-La base de datos Valkey es usada por Apache Airflow para su funcionamiento. Tal como está configurado ahora no esta expuesto el puerto para poder ser usado externamente. Se puede modificar el archivo `docker-compose.yaml` para habilitaro.
+La base de datos Valkey es usada por Apache Airflow para su funcionamiento. Tal como está configurado ahora no esta
+expuesto el puerto para poder ser usado externamente. Se puede modificar el archivo `docker-compose.yaml` para
+habilitaro.
 
 ## Pull Request
 
-Este repositorio está abierto para que realicen sus propios Pull Requests y así contribuir a mejorarlo. Si desean realizar alguna modificación, **¡son bienvenidos!** También se pueden crear nuevos entornos productivos para aumentar la variedad de implementaciones, idealmente en diferentes `branches`. Algunas ideas que se me ocurren que podrían implementar son:
+Este repositorio está abierto para que realicen sus propios Pull Requests y así contribuir a mejorarlo. Si desean
+realizar alguna modificación, **¡son bienvenidos!** También se pueden crear nuevos entornos productivos para aumentar la
+variedad de implementaciones, idealmente en diferentes `branches`. Algunas ideas que se me ocurren que podrían
+implementar son:
 
 - Reemplazar Airflow y MLflow con [Metaflow](https://metaflow.org/) o [Kubeflow](https://www.kubeflow.org).
 - Reemplazar MLflow con [Seldon-Core](https://github.com/SeldonIO/seldon-core).
 - Agregar un servicio de tableros como, por ejemplo, [Grafana](https://grafana.com).
 
-
 ## Actualizaciones
 
-Para utilizar este repositorio y cargar datos del dataset `ashraq/fashion-product-images-small`, se puede ejecutar el siguiente comando:
+Para utilizar este repositorio y cargar datos del dataset `ashraq/fashion-product-images-small`, se puede ejecutar el
+siguiente comando:
 
 ```bash
 poetry run python src/data/dataset_loader.py
@@ -177,7 +187,8 @@
 
 - Descarga un conjunto de imágenes del dataset desde Hugging Face.
 - Guarda las imágenes en un bucket S3 utilizando MinIO como almacenamiento.
-- Genera un índice en PostgreSQL, preservando las columnas originales del dataset y agregando campos adicionales de metadatos.
+- Genera un índice en PostgreSQL, preservando las columnas originales del dataset y agregando campos adicionales de
+  metadatos.
 
 ---
 
@@ -230,12 +241,13 @@
 
 ## API GraphQL
 
-Este proyecto expone una API GraphQL desarrollada con **Strawberry** y **FastAPI**, que permite consultar los metadatos de los archivos indexados del dataset `ashraq/fashion-product-images-small`.
+Este proyecto expone una API GraphQL desarrollada con **Strawberry** y **FastAPI**, que permite consultar los metadatos
+de los archivos indexados del dataset `ashraq/fashion-product-images-small`.
 
 ### 🔌 Consultar la API
 
-
-Docker levantará la API en el puerto 8801:8801. Accediendo al endpoint `/graphql` se podrán ejecutar consultas usando la UI.
+Docker levantará la API en el puerto 8801:8801. Accediendo al endpoint `/graphql` se podrán ejecutar consultas usando la
+UI.
 
 ---
 
@@ -264,6 +276,7 @@
 Consulta flexible con múltiples filtros opcionales y paginación:
 
 **Parámetros disponibles:**
+
 - `masterCategory` (String)
 - `gender` (String)
 - `baseColour` (String)
@@ -305,5 +318,6 @@
 
 ---
 
-> 💡 Nota: los archivos físicos están almacenados en un bucket S3 (MinIO), y los campos representan metadatos extraídos al momento de la carga del dataset.
->>>>>>> be37c6d9
+> 💡 Nota: los archivos físicos están almacenados en un bucket S3 (MinIO), y los campos representan metadatos extraídos
+> al momento de la carga del dataset.
+>> > > > > > be37c6d9145b6afd10c5928ced6e139cf350f759